--- conflicted
+++ resolved
@@ -194,7 +194,7 @@
         )
         return response.choices[0].message
 
-<<<<<<< HEAD
+
     async def astream_chat(self, messages, model='gpt-5-mini', config={}):
         response = await self._openai_client.chat.completions.create(
             model=model,
@@ -205,7 +205,7 @@
         async for chunk in response:
             if chunk.choices and chunk.choices[0].delta.content:
                 yield chunk.choices[0].delta.content
-=======
+
 
 
     def run_graph_diagnostics(self, saturation_threshold: int = 25, sparsity_threshold: int = 3):
@@ -349,7 +349,7 @@
                 print(f"  - Document: '{record['title']}' ({record['entity_count']} entities)")
         else:
             print(f"\n✓ All documents appear to generate a sufficient number of entities.")
->>>>>>> bb4fab3a
+
 
     def close(self) -> None:
         """
